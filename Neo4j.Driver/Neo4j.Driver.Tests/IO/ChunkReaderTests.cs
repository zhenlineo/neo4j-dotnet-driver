﻿// Copyright (c) 2002-2018 "Neo4j,"
// Neo4j Sweden AB [http://neo4j.com]
<<<<<<< HEAD
// 
=======
//
>>>>>>> 1fd00b6e
// This file is part of Neo4j.
//
// Licensed under the Apache License, Version 2.0 (the "License");
// you may not use this file except in compliance with the License.
// You may obtain a copy of the License at
//
//     http://www.apache.org/licenses/LICENSE-2.0
//
// Unless required by applicable law or agreed to in writing, software
// distributed under the License is distributed on an "AS IS" BASIS,
// WITHOUT WARRANTIES OR CONDITIONS OF ANY KIND, either express or implied.
// See the License for the specific language governing permissions and
// limitations under the License.

using System;
using System.Diagnostics.CodeAnalysis;
using System.IO;
using System.Linq;
using System.Threading.Tasks;
using FluentAssertions;
using Moq;
using Neo4j.Driver.Internal;
using Neo4j.Driver.Internal.IO;
using Neo4j.Driver.Tests.IO.Utils;
using Neo4j.Driver.V1;
using Xunit;

namespace Neo4j.Driver.Tests.IO
{
    [SuppressMessage("ReSharper", "PossibleNullReferenceException")]
    public class ChunkReaderTests
    {
        private const string CompactingArgumentRegEx = "^\\d+ bytes left in chunk buffer.*compacting\\.$";

        [Fact]
        public void ShouldThrowWhenConstructedUsingNullStream()
        {
            var ex = Record.Exception(() => new ChunkReader(null));

            ex.Should().NotBeNull();
            ex.Should().BeOfType<ArgumentNullException>();
        }

        [Fact]
        public void ShouldThrowWhenConstructedUsingNullStreamWithLogger()
        {
            var ex = Record.Exception(() => new ChunkReader(null, Mock.Of<ILogger>()));

            ex.Should().NotBeNull();
            ex.Should().BeOfType<ArgumentNullException>();
        }

        [Fact]
        public void ShouldThrowWhenConstructedUsingUnreadableStream()
        {
            var stream = new Mock<Stream>();
            stream.Setup(l => l.CanRead).Returns(false);

            var ex = Record.Exception(() => new ChunkReader(stream.Object));

            ex.Should().NotBeNull();
            ex.Should().BeOfType<ArgumentOutOfRangeException>();
        }

        [Theory]
        [InlineData(new byte[] { 0x00, 0x00 }, new byte[] { }, 1)]
        [InlineData(new byte[] { 0x00, 0x01, 0x00, 0x00, 0x02, 0x01, 0x02, 0x00, 0x00 }, new byte[] { 0x00, 0x01, 0x02 }, 1)]
        [InlineData(new byte[] { 0x00, 0x01, 0x00, 0x00, 0x01, 0x01, 0x00, 0x01, 0x02, 0x00, 0x00 }, new byte[] { 0x00, 0x01, 0x02 }, 1)]
        [InlineData(new byte[] { 0x00, 0x01, 0x00, 0x00, 0x01, 0x01, 0x00, 0x01, 0x02, 0x00, 0x00, 0x00, 0x03, 0x00, 0x01, 0x02, 0x00, 0x00 }, new byte[] { 0x00, 0x01, 0x02, 0x00, 0x01, 0x02 }, 2)]
        public void ShouldReadMessageSpanningMultipleChunks(byte[] input, byte[] expectedMessageBuffers, int expectedCount)
        {
            var reader = new ChunkReader(new MemoryStream(input));

            var targetStream = new MemoryStream();
            var count = reader.ReadNextMessages(targetStream);
            var messageBuffers = targetStream.ToArray();

            count.Should().Be(expectedCount);
            messageBuffers.Should().Equal(expectedMessageBuffers);
        }

        [Theory]
        [InlineData(new byte[] { 0x00, 0x00 }, new byte[] { }, 1)]
        [InlineData(new byte[] { 0x00, 0x01, 0x00, 0x00, 0x02, 0x01, 0x02, 0x00, 0x00 }, new byte[] { 0x00, 0x01, 0x02 }, 1)]
        [InlineData(new byte[] { 0x00, 0x01, 0x00, 0x00, 0x01, 0x01, 0x00, 0x01, 0x02, 0x00, 0x00 }, new byte[] { 0x00, 0x01, 0x02 }, 1)]
        [InlineData(new byte[] { 0x00, 0x01, 0x00, 0x00, 0x01, 0x01, 0x00, 0x01, 0x02, 0x00, 0x00, 0x00, 0x03, 0x00, 0x01, 0x02, 0x00, 0x00 }, new byte[] { 0x00, 0x01, 0x02, 0x00, 0x01, 0x02 }, 2)]
        public async void ShouldReadMessageSpanningMultipleChunksAsync(byte[] input, byte[] expectedMessageBuffers, int expectedCount)
        {
            var reader = new ChunkReader(new MemoryStream(input));

            var targetStream = new MemoryStream();
            var count = await reader.ReadNextMessagesAsync(targetStream);
            var messageBuffers = targetStream.ToArray();

            count.Should().Be(expectedCount);
            messageBuffers.Should().Equal(expectedMessageBuffers);
        }

        [Theory]
        [InlineData(new byte[] { })]
        [InlineData(new byte[] { 0x00, 0x01 })]
        [InlineData(new byte[] { 0x00, 0x01, 0x00, 0x00, 0x02 })]
        [InlineData(new byte[] { 0x00, 0x01, 0x00, 0x00, 0x02, 0x01 })]
        public void ShouldThrowWhenEndOfStreamIsDetected(byte[] input)
        {
            var reader = new ChunkReader(new MemoryStream(input));

            var targetStream = new MemoryStream();
            var ex = Record.Exception(() => reader.ReadNextMessages(targetStream));

            ex.Should().NotBeNull();
            ex.Should().BeOfType<IOException>().Which.Message.Should().StartWith("Unexpected end of stream");
        }

        [Theory]
        [InlineData(new byte[] { })]
        [InlineData(new byte[] { 0x00, 0x01 })]
        [InlineData(new byte[] { 0x00, 0x01, 0x00, 0x00, 0x02 })]
        [InlineData(new byte[] { 0x00, 0x01, 0x00, 0x00, 0x02, 0x01 })]
        public async void ShouldThrowWhenEndOfStreamIsDetectedAsync(byte[] input)
        {
            var reader = new ChunkReader(new MemoryStream(input));

            var targetStream = new MemoryStream();
            var ex = await Record.ExceptionAsync(() => reader.ReadNextMessagesAsync(targetStream));

            ex.Should().NotBeNull();
            ex.Should().BeOfType<IOException>().Which.Message.Should().StartWith("Unexpected end of stream");
        }

        [Theory]
        [InlineData(new byte[] { 0x00, 0x01, 0x00 })]
        [InlineData(new byte[] { 0x00, 0x01, 0x00, 0x00, 0x02, 0x01, 0x02 })]
        public void ShouldThrowWhenEndOfMessageMarkerNotPresent(byte[] input)
        {
            var reader = new ChunkReader(new MemoryStream(input));

            var targetStream = new MemoryStream();
            var ex = Record.Exception(() => reader.ReadNextMessages(targetStream));

            ex.Should().NotBeNull();
            ex.Should().BeOfType<IOException>().Which.Message.Should().StartWith("Unexpected end of stream");
        }

        [Theory]
        [InlineData(new byte[] { 0x00, 0x01, 0x00 })]
        [InlineData(new byte[] { 0x00, 0x01, 0x00, 0x00, 0x02, 0x01, 0x02 })]
        public async void ShouldThrowWhenEndOfMessageMarkerNotPresentAsync(byte[] input)
        {
            var reader = new ChunkReader(new MemoryStream(input));

            var targetStream = new MemoryStream();
            var ex = await Record.ExceptionAsync(() => reader.ReadNextMessagesAsync(targetStream));

            ex.Should().NotBeNull();
            ex.Should().BeOfType<IOException>().Which.Message.Should().StartWith("Unexpected end of stream");
        }

        [Fact]
        public void ShouldNotResetInternalBufferPositionsWhenWritableBufferIsLargerThanSetWatermark()
        {
            var input = GenerateMessageChunk(Constants.ChunkBufferSize -
                                             (Constants.ChunkBufferResetPositionsWatermark + 10));
            var logger = new Mock<ILogger>();
            var reader = new ChunkReader(new MemoryStream(input), logger.Object);

            var count = reader.ReadNextMessages(new MemoryStream());

            count.Should().Be(1);
            logger.Verify(l => l.Trace(It.IsRegex(CompactingArgumentRegEx), It.IsAny<object[]>()), Times.Never);
        }

        [Fact]
        public async void ShouldNotResetInternalBufferPositionsWhenWritableBufferIsLargerThanSetWatermarkAsync()
        {
            var input = GenerateMessageChunk(Constants.ChunkBufferSize -
                                             (Constants.ChunkBufferResetPositionsWatermark + 10));
            var logger = new Mock<ILogger>();
            var reader = new ChunkReader(new MemoryStream(input), logger.Object);

            var count = await reader.ReadNextMessagesAsync(new MemoryStream());

            count.Should().Be(1);
            logger.Verify(l => l.Trace(It.IsRegex(CompactingArgumentRegEx), It.IsAny<object[]>()), Times.Never);
        }

        [Fact]
        public void ShouldResetInternalBufferPositionsWhenWritableBufferIsSmallerThanSetWatermark()
        {
            var input = GenerateMessageChunk(Constants.ChunkBufferSize - Constants.ChunkBufferResetPositionsWatermark);
            var logger = new Mock<ILogger>();
            var reader = new ChunkReader(new MemoryStream(input), logger.Object);

            var count = reader.ReadNextMessages(new MemoryStream());

            count.Should().Be(1);
            logger.Verify(l => l.Trace(It.IsRegex(CompactingArgumentRegEx), It.IsAny<object[]>()), Times.Once);
        }

        [Fact]
        public async void ShouldResetInternalBufferPositionsWhenWritableBufferIsSmallerThanSetWatermarkAsync()
        {
            var input = GenerateMessageChunk(Constants.ChunkBufferSize - Constants.ChunkBufferResetPositionsWatermark);
            var logger = new Mock<ILogger>();
            var reader = new ChunkReader(new MemoryStream(input), logger.Object);

            var count = await reader.ReadNextMessagesAsync(new MemoryStream());

            count.Should().Be(1);
            logger.Verify(l => l.Trace(It.IsRegex(CompactingArgumentRegEx), It.IsAny<object[]>()), Times.Once);
        }

        [Fact]
        public void ShouldNotResetInternalBufferPositionsWhenWritableBufferIsLargerThanSetWatermarkWithConsecutiveMessages()
        {
            const int messageSizePerChunk = 1000;
            const int maxBytes = Constants.ChunkBufferSize - (Constants.ChunkBufferResetPositionsWatermark + 10);

            var input = GenerateMessages(messageSizePerChunk, maxBytes);
            var logger = new Mock<ILogger>();
            var reader = new ChunkReader(new MemoryStream(input), logger.Object);

            var count = reader.ReadNextMessages(new MemoryStream());

            count.Should().BeGreaterOrEqualTo(maxBytes / messageSizePerChunk);
            logger.Verify(l => l.Trace(It.IsRegex(CompactingArgumentRegEx), It.IsAny<object[]>()), Times.Never);
        }

        [Fact]
        public async void ShouldNotResetInternalBufferPositionsWhenWritableBufferIsLargerThanSetWatermarkWithConsecutiveMessagesAsync()
        {
            const int messageSizePerChunk = 1000;
            const int maxBytes = Constants.ChunkBufferSize - (Constants.ChunkBufferResetPositionsWatermark + 10);

            var input = GenerateMessages(messageSizePerChunk, maxBytes);
            var logger = new Mock<ILogger>();
            var reader = new ChunkReader(new MemoryStream(input), logger.Object);

            var count = await reader.ReadNextMessagesAsync(new MemoryStream());

            count.Should().BeGreaterOrEqualTo(maxBytes / messageSizePerChunk);
            logger.Verify(l => l.Trace(It.IsRegex(CompactingArgumentRegEx), It.IsAny<object[]>()), Times.Never);
        }

        [Fact]
        public void ShouldResetInternalBufferPositionsWhenWritableBufferIsSmallerThanSetWatermarkWithConsecutiveMessages()
        {
            const int messageSizePerChunk = 1000;
            const int maxBytes = Constants.ChunkBufferSize;

            var input = GenerateMessages(messageSizePerChunk, maxBytes);
            var logger = new Mock<ILogger>();
            var reader = new ChunkReader(new MemoryStream(input), logger.Object);

            var count = reader.ReadNextMessages(new MemoryStream());

            count.Should().BeGreaterOrEqualTo(maxBytes / messageSizePerChunk);
            logger.Verify(l => l.Trace(It.IsRegex(CompactingArgumentRegEx), It.IsAny<object[]>()), Times.Once);
        }

        [Fact]
        public async void ShouldResetInternalBufferPositionsWhenWritableBufferIsSmallerThanSetWatermarkWithConsecutiveMessagesAsync()
        {
            const int messageSizePerChunk = 1000;
            const int maxBytes = Constants.ChunkBufferSize;

            var input = GenerateMessages(messageSizePerChunk, maxBytes);
            var logger = new Mock<ILogger>();
            var reader = new ChunkReader(new MemoryStream(input), logger.Object);

            var count = await reader.ReadNextMessagesAsync(new MemoryStream());

            count.Should().BeGreaterOrEqualTo(maxBytes / messageSizePerChunk);
            logger.Verify(l => l.Trace(It.IsRegex(CompactingArgumentRegEx), It.IsAny<object[]>()), Times.Once);
        }

        [Fact]
        public void ShouldResetInternalBufferPositionsWhenAMessageOfNChunks()
        {
            var size = 3 * Constants.MaxChunkSize;
            var input = GenerateMessageChunk(3 * Constants.MaxChunkSize);
            var logger = new Mock<ILogger>();
            var reader = new ChunkReader(new MemoryStream(input), logger.Object);

            var count = reader.ReadNextMessages(new MemoryStream());

            count.Should().Be(1);
            logger.Verify(l => l.Trace(It.IsRegex(CompactingArgumentRegEx), It.IsAny<object[]>()), Times.AtLeast(size / Constants.ChunkBufferSize));
        }
        
        [Fact]
        public void ShouldResetBufferStreamPosition()
        {
            var data = GenerateMessages(1000, 128 * 1024);

            var logger = new Mock<ILogger>();
            var reader = new ChunkReader(new MemoryStream(data.ToArray()), logger.Object);

            var bufferStream = new MemoryStream();
            bufferStream.Write(GenerateMessageChunk(1035));

            var bufferPosition = bufferStream.Position;

            var count = reader.ReadNextMessages(bufferStream);

            bufferStream.Position.Should().Be(bufferPosition);
        }

        [Fact]
        public async void ShouldThrowCancellationWhenReadAsyncIsCancelled()
        {
            var reader = new ChunkReader(AsyncTestStream.CreateCancellingStream());

            var ex = await Record.ExceptionAsync(() => reader.ReadNextMessagesAsync(new MemoryStream()));

            ex.Should().NotBeNull();
            ex.Should().BeAssignableTo<OperationCanceledException>();
        }

        [Fact]
        public async void ShouldThrowIOExceptionWhenReadAsyncIsFaultedSynchronously()
        {
            var reader = new ChunkReader(AsyncTestStream.CreateSyncFailingStream(new IOException("some error")));

            var ex = await Record.ExceptionAsync(() => reader.ReadNextMessagesAsync(new MemoryStream()));

            ex.Should().NotBeNull();
            ex.Should().BeAssignableTo<IOException>().Which.Message.Should().Be("some error");
        }

        [Fact]
        public async void ShouldThrowIOExceptionWhenReadAsyncIsFaulted()
        {
            var reader = new ChunkReader(AsyncTestStream.CreateFailingStream(new IOException("some error")));

            var ex = await Record.ExceptionAsync(() => reader.ReadNextMessagesAsync(new MemoryStream()));

            ex.Should().NotBeNull();
            ex.Should().BeAssignableTo<IOException>().Which.Message.Should().Be("some error");
        }

        [Theory]
        [InlineData(0)]
        [InlineData(-1)]
        public async void ShouldThrowIOExceptionWhenReadAsyncReturnsZeroOrLess(int returnValue)
        {
            var reader = new ChunkReader(AsyncTestStream.CreateStream(Task.FromResult(returnValue)));

            var ex = await Record.ExceptionAsync(() => reader.ReadNextMessagesAsync(new MemoryStream()));

            ex.Should().NotBeNull();
            ex.Should().BeAssignableTo<IOException>().Which.Message.Should().StartWith("Unexpected end of stream, read returned");
        }

        [Fact]
        public async void ShouldResetBufferStreamPositionAsync()
        {
            var data = GenerateMessages(1000, 128 * 1024);

            var logger = new Mock<ILogger>();
            var reader = new ChunkReader(new MemoryStream(data.ToArray()), logger.Object);

            var bufferStream = new MemoryStream();
            bufferStream.Write(GenerateMessageChunk(1035));

            var bufferPosition = bufferStream.Position;

            var count = await reader.ReadNextMessagesAsync(bufferStream);

            bufferStream.Position.Should().Be(bufferPosition);
        }


        private static byte[] GenerateMessageChunk(int messageSize)
        {
            var buffer = Enumerable.Range(0, messageSize).Select(i => i % byte.MaxValue).Select(i => (byte)i).ToArray();
            var stream = new MemoryStream();
            var writer = new ChunkWriter(stream);

            writer.OpenChunk();
            writer.Write(buffer, 0, buffer.Length);
            writer.CloseChunk();

            // Append end of message marker
            writer.OpenChunk();
            writer.CloseChunk();

            writer.Flush();
            writer.Send();

            return stream.ToArray();
        }

        private static byte[] GenerateMessages(int messageSizePerChunk, int maxBytes)
        {
            var message = GenerateMessageChunk(messageSizePerChunk);
            var stream = new MemoryStream();

            while (true)
            {
                if (stream.Length + message.Length > maxBytes)
                    break;

                stream.Write(message, 0, message.Length);
            }

            return stream.ToArray();
        }

    }
}<|MERGE_RESOLUTION|>--- conflicted
+++ resolved
@@ -1,10 +1,6 @@
 ﻿// Copyright (c) 2002-2018 "Neo4j,"
 // Neo4j Sweden AB [http://neo4j.com]
-<<<<<<< HEAD
-// 
-=======
 //
->>>>>>> 1fd00b6e
 // This file is part of Neo4j.
 //
 // Licensed under the Apache License, Version 2.0 (the "License");
