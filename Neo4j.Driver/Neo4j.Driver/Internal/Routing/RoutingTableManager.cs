﻿// Copyright (c) 2002-2019 "Neo4j,"
// Neo4j Sweden AB [http://neo4j.com]
// 
// This file is part of Neo4j.
// 
// Licensed under the Apache License, Version 2.0 (the "License");
// you may not use this file except in compliance with the License.
// You may obtain a copy of the License at
// 
//     http://www.apache.org/licenses/LICENSE-2.0
// 
// Unless required by applicable law or agreed to in writing, software
// distributed under the License is distributed on an "AS IS" BASIS,
// WITHOUT WARRANTIES OR CONDITIONS OF ANY KIND, either express or implied.
// See the License for the specific language governing permissions and
// limitations under the License.

using System;
using System.Collections.Generic;
using System.Linq;
using System.Threading;
using System.Threading.Tasks;
using Neo4j.Driver.Internal.Connector;
using Neo4j.Driver;

namespace Neo4j.Driver.Internal.Routing
{
    internal class RoutingTableManager : IRoutingTableManager
    {
        private readonly IDriverLogger _logger;
<<<<<<< HEAD
        private readonly SyncExecutor _syncExecutor;

        private readonly IDictionary<string, string> _routingContext;
        private IRoutingTable _routingTable;
=======
        private readonly IDiscovery _discovery;
>>>>>>> 556b92dc
        private readonly IClusterConnectionPoolManager _poolManager;
        private readonly IInitialServerAddressProvider _initialServerAddressProvider;
        private readonly SemaphoreSlim _semaphore = new SemaphoreSlim(1, 1);

        private IRoutingTable _routingTable;

        public bool IsReadingInAbsenceOfWriter { get; set; } = false;

        public RoutingTableManager(
            RoutingSettings routingSettings,
            IClusterConnectionPoolManager poolManager,
            SyncExecutor syncExecutor,
            IDriverLogger logger) :
<<<<<<< HEAD
            this(routingSettings.InitialServerAddressProvider, routingSettings.RoutingContext,
                new RoutingTable(Enumerable.Empty<Uri>()), poolManager, syncExecutor, logger)
=======
            this(routingSettings.InitialServerAddressProvider,
                new ClusterDiscovery(routingSettings.RoutingContext, logger),
                new RoutingTable(Enumerable.Empty<Uri>()), poolManager, logger)
>>>>>>> 556b92dc
        {
        }

        public RoutingTableManager(
            IInitialServerAddressProvider initialServerAddressProvider,
            IDiscovery discovery,
            IRoutingTable routingTable,
            IClusterConnectionPoolManager poolManager,
            SyncExecutor syncExecutor,
            IDriverLogger logger)
        {
            _initialServerAddressProvider = initialServerAddressProvider;
            _discovery = discovery;
            _routingTable = routingTable;
            _poolManager = poolManager;
            _syncExecutor = syncExecutor;
            _logger = logger;
        }

        public IRoutingTable RoutingTable => _routingTable;

<<<<<<< HEAD
=======
        public void EnsureRoutingTableForMode(AccessMode mode)
        {
            // a quick return path for most happy cases
            if (!IsRoutingTableStale(_routingTable, mode))
            {
                return;
            }

            _semaphore.Wait();
            try
            {
                // once we grab the lock, we test again to avoid update it multiple times 
                if (!IsRoutingTableStale(_routingTable, mode))
                {
                    return;
                }

                var routingTable = UpdateRoutingTableWithInitialUriFallback();
                Update(routingTable);
            }
            finally
            {
                _semaphore.Release();
            }
        }

>>>>>>> 556b92dc
        public async Task EnsureRoutingTableForModeAsync(AccessMode mode)
        {
            // a quick return path for most happy cases
            if (!IsRoutingTableStale(_routingTable, mode))
            {
                return;
            }

            // now lock
            await _semaphore.WaitAsync().ConfigureAwait(false);
            try
            {
                // test against to avoid update it multiple times
                if (!IsRoutingTableStale(_routingTable, mode))
                {
                    return;
                }

                var routingTable = await UpdateRoutingTableWithInitialUriFallbackAsync().ConfigureAwait(false);
                await UpdateAsync(routingTable).ConfigureAwait(false);
            }
            finally
            {
                // no matter whether we succes to update or not, we release the lock
                _semaphore.Release();
            }
        }

        internal async Task UpdateAsync(IRoutingTable newTable)
        {
            var added = newTable.All();
            added.ExceptWith(_routingTable.All());
            var removed = _routingTable.All();
            removed.ExceptWith(newTable.All());

            await _poolManager.UpdateConnectionPoolAsync(added, removed).ConfigureAwait(false);
            _routingTable = newTable;

            _logger?.Info("Updated routing table to be {0}", _routingTable);
        }

        private bool IsRoutingTableStale(IRoutingTable routingTable, AccessMode mode = AccessMode.Read)
        {
            switch (mode)
            {
                case AccessMode.Read:
                    if (routingTable.IsStale(AccessMode.Read))
                    {
                        return true;
                    }

                    IsReadingInAbsenceOfWriter = routingTable.IsStale(AccessMode.Write);
                    return false;
                case AccessMode.Write:
                    return routingTable.IsStale(AccessMode.Write);
                default:
                    throw new InvalidOperationException($"Unknown access mode {mode}.");
            }
        }

        private Task PrependRoutersAsync(ISet<Uri> uris)
        {
            _routingTable.PrependRouters(uris);
            return _poolManager.AddConnectionPoolAsync(uris);
        }

<<<<<<< HEAD
        internal async Task<IRoutingTable> UpdateRoutingTableWithInitialUriFallbackAsync(
            Func<ISet<Uri>, Task<IRoutingTable>> updateRoutingTableFunc = null)
=======
        internal IRoutingTable UpdateRoutingTableWithInitialUriFallback()
        {
            _logger?.Debug("Updating routing table.");

            var hasPrependedInitialRouters = false;
            if (IsReadingInAbsenceOfWriter)
            {
                // to prevent from only talking to minority part of a partitioned cluster.
                PrependRouters(_initialServerAddressProvider.Get());
                hasPrependedInitialRouters = true;
            }

            var triedUris = new HashSet<Uri>();
            var routingTable = UpdateRoutingTable(triedUris);
            if (routingTable != null)
            {
                return routingTable;
            }

            if (!hasPrependedInitialRouters)
            {
                var uris = _initialServerAddressProvider.Get();
                uris.ExceptWith(triedUris);
                if (uris.Count != 0)
                {
                    PrependRouters(uris);
                    routingTable = UpdateRoutingTable(null);
                    if (routingTable != null)
                    {
                        return routingTable;
                    }
                }
            }

            // We retried and tried our best however there is just no cluster.
            // This is the ultimate place we will inform the user that you need to re-create a driver
            throw new ServiceUnavailableException(
                "Failed to connect to any routing server. " +
                "Please make sure that the cluster is up and can be accessed by the driver and retry.");
        }

        internal async Task<IRoutingTable> UpdateRoutingTableWithInitialUriFallbackAsync()
>>>>>>> 556b92dc
        {
            _logger?.Debug("Updating routing table.");

            var hasPrependedInitialRouters = false;
            if (IsReadingInAbsenceOfWriter)
            {
                var uris = _initialServerAddressProvider.Get();
                await PrependRoutersAsync(uris).ConfigureAwait(false);
                hasPrependedInitialRouters = true;
            }

            var triedUris = new HashSet<Uri>();
            var routingTable = await UpdateRoutingTableAsync(triedUris).ConfigureAwait(false);
            if (routingTable != null)
            {
                return routingTable;
            }

            if (!hasPrependedInitialRouters)
            {
                var uris = _initialServerAddressProvider.Get();
                uris.ExceptWith(triedUris);
                if (uris.Count != 0)
                {
                    await PrependRoutersAsync(uris).ConfigureAwait(false);
                    routingTable = await UpdateRoutingTableAsync(null).ConfigureAwait(false);
                    if (routingTable != null)
                    {
                        return routingTable;
                    }
                }
            }

            // We retied and tried our best however there is just no cluster.
            // This is the ultimate place we will inform the user that you need to re-create a driver
            throw new ServiceUnavailableException(
                "Failed to connect to any routing server. " +
                "Please make sure that the cluster is up and can be accessed by the driver and retry.");
        }

<<<<<<< HEAD
        public async Task<IRoutingTable> UpdateRoutingTableAsync(ISet<Uri> triedUris = null,
            Func<IConnection, Task<IRoutingTable>> rediscoveryFunc = null)
=======
        public IRoutingTable UpdateRoutingTable(ISet<Uri> triedUris = null)
        {
            var knownRouters = _routingTable.Routers;
            foreach (var router in knownRouters)
            {
                triedUris?.Add(router);
                try
                {
                    var conn = _poolManager.CreateClusterConnection(router);
                    if (conn == null)
                    {
                        _routingTable.Remove(router);
                    }
                    else
                    {
                        var newRoutingTable = _discovery.Discover(conn);
                        if (!IsRoutingTableStale(newRoutingTable))
                        {
                            return newRoutingTable;
                        }
                    }
                }
                catch (SecurityException e)
                {
                    _logger?.Error(e,
                        "Failed to update routing table from server '{0}' because of a security exception.", router);
                    throw;
                }
                catch (Exception e)
                {
                    _logger?.Warn(e, "Failed to update routing table from server '{0}'.", router);
                }
            }

            return null;
        }

        public async Task<IRoutingTable> UpdateRoutingTableAsync(ISet<Uri> triedUris = null)
>>>>>>> 556b92dc
        {
            var knownRouters = _routingTable.Routers;
            foreach (var router in knownRouters)
            {
                triedUris?.Add(router);
                try
                {
                    var conn = await _poolManager.CreateClusterConnectionAsync(router).ConfigureAwait(false);
                    if (conn == null)
                    {
                        _routingTable.Remove(router);
                    }
                    else
                    {
                        var newRoutingTable = await _discovery.DiscoverAsync(conn).ConfigureAwait(false);
                        if (!IsRoutingTableStale(newRoutingTable))
                        {
                            return newRoutingTable;
                        }
                    }
                }
                catch (SecurityException e)
                {
                    _logger?.Error(e,
                        "Failed to update routing table from server '{0}' because of a security exception.", router);
                    throw;
                }
                catch (Exception e)
                {
                    _logger?.Warn(e, "Failed to update routing table from server '{0}'.", router);
                }
            }

            return null;
<<<<<<< HEAD
        }

        private async Task<IRoutingTable> RediscoveryAsync(IConnection conn)
        {
            var discoveryManager = new ClusterDiscoveryManager(conn, _syncExecutor, _routingContext, _logger);
            await discoveryManager.RediscoveryAsync().ConfigureAwait(false);
            return new RoutingTable(discoveryManager.Routers, discoveryManager.Readers,
                discoveryManager.Writers, discoveryManager.ExpireAfterSeconds);
=======
>>>>>>> 556b92dc
        }
    }
}<|MERGE_RESOLUTION|>--- conflicted
+++ resolved
@@ -28,14 +28,9 @@
     internal class RoutingTableManager : IRoutingTableManager
     {
         private readonly IDriverLogger _logger;
-<<<<<<< HEAD
+        private readonly IDiscovery _discovery;
         private readonly SyncExecutor _syncExecutor;
 
-        private readonly IDictionary<string, string> _routingContext;
-        private IRoutingTable _routingTable;
-=======
-        private readonly IDiscovery _discovery;
->>>>>>> 556b92dc
         private readonly IClusterConnectionPoolManager _poolManager;
         private readonly IInitialServerAddressProvider _initialServerAddressProvider;
         private readonly SemaphoreSlim _semaphore = new SemaphoreSlim(1, 1);
@@ -49,14 +44,9 @@
             IClusterConnectionPoolManager poolManager,
             SyncExecutor syncExecutor,
             IDriverLogger logger) :
-<<<<<<< HEAD
-            this(routingSettings.InitialServerAddressProvider, routingSettings.RoutingContext,
+            this(routingSettings.InitialServerAddressProvider,
+                new ClusterDiscovery(syncExecutor, routingSettings.RoutingContext, logger),
                 new RoutingTable(Enumerable.Empty<Uri>()), poolManager, syncExecutor, logger)
-=======
-            this(routingSettings.InitialServerAddressProvider,
-                new ClusterDiscovery(routingSettings.RoutingContext, logger),
-                new RoutingTable(Enumerable.Empty<Uri>()), poolManager, logger)
->>>>>>> 556b92dc
         {
         }
 
@@ -78,35 +68,6 @@
 
         public IRoutingTable RoutingTable => _routingTable;
 
-<<<<<<< HEAD
-=======
-        public void EnsureRoutingTableForMode(AccessMode mode)
-        {
-            // a quick return path for most happy cases
-            if (!IsRoutingTableStale(_routingTable, mode))
-            {
-                return;
-            }
-
-            _semaphore.Wait();
-            try
-            {
-                // once we grab the lock, we test again to avoid update it multiple times 
-                if (!IsRoutingTableStale(_routingTable, mode))
-                {
-                    return;
-                }
-
-                var routingTable = UpdateRoutingTableWithInitialUriFallback();
-                Update(routingTable);
-            }
-            finally
-            {
-                _semaphore.Release();
-            }
-        }
-
->>>>>>> 556b92dc
         public async Task EnsureRoutingTableForModeAsync(AccessMode mode)
         {
             // a quick return path for most happy cases
@@ -173,53 +134,8 @@
             return _poolManager.AddConnectionPoolAsync(uris);
         }
 
-<<<<<<< HEAD
         internal async Task<IRoutingTable> UpdateRoutingTableWithInitialUriFallbackAsync(
             Func<ISet<Uri>, Task<IRoutingTable>> updateRoutingTableFunc = null)
-=======
-        internal IRoutingTable UpdateRoutingTableWithInitialUriFallback()
-        {
-            _logger?.Debug("Updating routing table.");
-
-            var hasPrependedInitialRouters = false;
-            if (IsReadingInAbsenceOfWriter)
-            {
-                // to prevent from only talking to minority part of a partitioned cluster.
-                PrependRouters(_initialServerAddressProvider.Get());
-                hasPrependedInitialRouters = true;
-            }
-
-            var triedUris = new HashSet<Uri>();
-            var routingTable = UpdateRoutingTable(triedUris);
-            if (routingTable != null)
-            {
-                return routingTable;
-            }
-
-            if (!hasPrependedInitialRouters)
-            {
-                var uris = _initialServerAddressProvider.Get();
-                uris.ExceptWith(triedUris);
-                if (uris.Count != 0)
-                {
-                    PrependRouters(uris);
-                    routingTable = UpdateRoutingTable(null);
-                    if (routingTable != null)
-                    {
-                        return routingTable;
-                    }
-                }
-            }
-
-            // We retried and tried our best however there is just no cluster.
-            // This is the ultimate place we will inform the user that you need to re-create a driver
-            throw new ServiceUnavailableException(
-                "Failed to connect to any routing server. " +
-                "Please make sure that the cluster is up and can be accessed by the driver and retry.");
-        }
-
-        internal async Task<IRoutingTable> UpdateRoutingTableWithInitialUriFallbackAsync()
->>>>>>> 556b92dc
         {
             _logger?.Debug("Updating routing table.");
 
@@ -260,49 +176,8 @@
                 "Please make sure that the cluster is up and can be accessed by the driver and retry.");
         }
 
-<<<<<<< HEAD
         public async Task<IRoutingTable> UpdateRoutingTableAsync(ISet<Uri> triedUris = null,
             Func<IConnection, Task<IRoutingTable>> rediscoveryFunc = null)
-=======
-        public IRoutingTable UpdateRoutingTable(ISet<Uri> triedUris = null)
-        {
-            var knownRouters = _routingTable.Routers;
-            foreach (var router in knownRouters)
-            {
-                triedUris?.Add(router);
-                try
-                {
-                    var conn = _poolManager.CreateClusterConnection(router);
-                    if (conn == null)
-                    {
-                        _routingTable.Remove(router);
-                    }
-                    else
-                    {
-                        var newRoutingTable = _discovery.Discover(conn);
-                        if (!IsRoutingTableStale(newRoutingTable))
-                        {
-                            return newRoutingTable;
-                        }
-                    }
-                }
-                catch (SecurityException e)
-                {
-                    _logger?.Error(e,
-                        "Failed to update routing table from server '{0}' because of a security exception.", router);
-                    throw;
-                }
-                catch (Exception e)
-                {
-                    _logger?.Warn(e, "Failed to update routing table from server '{0}'.", router);
-                }
-            }
-
-            return null;
-        }
-
-        public async Task<IRoutingTable> UpdateRoutingTableAsync(ISet<Uri> triedUris = null)
->>>>>>> 556b92dc
         {
             var knownRouters = _routingTable.Routers;
             foreach (var router in knownRouters)
@@ -337,17 +212,6 @@
             }
 
             return null;
-<<<<<<< HEAD
-        }
-
-        private async Task<IRoutingTable> RediscoveryAsync(IConnection conn)
-        {
-            var discoveryManager = new ClusterDiscoveryManager(conn, _syncExecutor, _routingContext, _logger);
-            await discoveryManager.RediscoveryAsync().ConfigureAwait(false);
-            return new RoutingTable(discoveryManager.Routers, discoveryManager.Readers,
-                discoveryManager.Writers, discoveryManager.ExpireAfterSeconds);
-=======
->>>>>>> 556b92dc
         }
     }
 }