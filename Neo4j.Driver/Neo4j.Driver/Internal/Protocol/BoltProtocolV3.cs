// Copyright (c) 2002-2019 Neo4j Sweden AB [http://neo4j.com]
// 
// This file is part of Neo4j.
// 
// Licensed under the Apache License, Version 2.0 (the "License");
// you may not use this file except in compliance with the License.
// You may obtain a copy of the License at
// 
//     http://www.apache.org/licenses/LICENSE-2.0
// 
// Unless required by applicable law or agreed to in writing, software
// distributed under the License is distributed on an "AS IS" BASIS,
// WITHOUT WARRANTIES OR CONDITIONS OF ANY KIND, either express or implied.
// See the License for the specific language governing permissions and
// limitations under the License.

using System.IO;
using System.Threading.Tasks;
using Neo4j.Driver.Internal.Connector;
using Neo4j.Driver.Internal.IO;
using Neo4j.Driver.Internal.Messaging;
using Neo4j.Driver.Internal.Messaging.V3;
using Neo4j.Driver.Internal.Result;
using Neo4j.Driver;
using static Neo4j.Driver.Internal.Messaging.PullAllMessage;

namespace Neo4j.Driver.Internal.Protocol
{
    internal class BoltProtocolV3 : IBoltProtocol
    {
        public static readonly BoltProtocolV3 BoltV3 = new BoltProtocolV3();

        public IMessageWriter NewWriter(Stream writeStream, BufferSettings bufferSettings,
            IDriverLogger logger = null)
        {
            return new MessageWriter(writeStream, bufferSettings.DefaultWriteBufferSize,
                bufferSettings.MaxWriteBufferSize, logger, BoltProtocolMessageFormat.V3);
        }

        public IMessageReader NewReader(Stream stream, BufferSettings bufferSettings, IDriverLogger logger = null)
        {
            return new MessageReader(stream, bufferSettings.DefaultReadBufferSize,
                bufferSettings.MaxReadBufferSize, logger, BoltProtocolMessageFormat.V3);
        }

        public async Task LoginAsync(IConnection connection, string userAgent, IAuthToken authToken)
        {
            var collector = new HelloMessageResponseCollector();
            await connection.EnqueueAsync(new HelloMessage(userAgent, authToken.AsDictionary()), collector)
                .ConfigureAwait(false);
            await connection.SyncAsync().ConfigureAwait(false);
            ((ServerInfo) connection.Server).Version = collector.Server;
            connection.UpdateId(collector.ConnectionId);
        }

<<<<<<< HEAD
        public async Task<IStatementResultCursor> RunInAutoCommitTransactionAsync(IConnection connection,
            Statement statement,
=======
        public IStatementResult RunInAutoCommitTransaction(IConnection connection, Statement statement,
            IResultResourceHandler resultResourceHandler, Bookmark bookmark, TransactionConfig txConfig)
        {
            var resultBuilder = new ResultBuilder(NewSummaryCollector(statement, connection.Server),
                connection.ReceiveOne, resultResourceHandler);
            connection.Enqueue(new RunWithMetadataMessage(statement, bookmark, txConfig, connection.GetEnforcedAccessMode()), resultBuilder, PullAll);
            connection.Send();
            return resultBuilder.PreBuild();
        }

        public async Task<IStatementResultCursor> RunInAutoCommitTransactionAsync(IConnection connection, Statement statement,
>>>>>>> e6f6fdc5
            IResultResourceHandler resultResourceHandler, Bookmark bookmark, TransactionConfig txConfig)
        {
            var resultBuilder = new ResultCursorBuilder(NewSummaryCollector(statement, connection.Server),
                connection.ReceiveOneAsync, resultResourceHandler);
<<<<<<< HEAD
            await connection
                .EnqueueAsync(new RunWithMetadataMessage(statement, bookmark, txConfig), resultBuilder, PullAll)
                .ConfigureAwait(false);
            await connection.SendAsync().ConfigureAwait(false);
            return resultBuilder.PreBuild();
=======
            connection.Enqueue(new RunWithMetadataMessage(statement, bookmark, txConfig, connection.GetEnforcedAccessMode()), resultBuilder, PullAll);
            await connection.SendAsync().ConfigureAwait(false);
            return await resultBuilder.PreBuildAsync().ConfigureAwait(false);
        }

        public void BeginTransaction(IConnection connection, Bookmark bookmark, TransactionConfig txConfig)
        {
            connection.Enqueue(new BeginMessage(bookmark, txConfig, connection.GetEnforcedAccessMode()), null);
            if (bookmark != null && !bookmark.IsEmpty())
            {
                connection.Sync();
            }
>>>>>>> e6f6fdc5
        }

        public async Task BeginTransactionAsync(IConnection connection, Bookmark bookmark, TransactionConfig txConfig)
        {
<<<<<<< HEAD
            await connection.EnqueueAsync(new BeginMessage(bookmark, txConfig), null).ConfigureAwait(false);
=======
            connection.Enqueue(new BeginMessage(bookmark, txConfig, connection.GetEnforcedAccessMode()), null);
>>>>>>> e6f6fdc5
            if (bookmark != null && !bookmark.IsEmpty())
            {
                await connection.SyncAsync().ConfigureAwait(false);
            }
        }

<<<<<<< HEAD
        public async Task<IStatementResultCursor> RunInExplicitTransactionAsync(IConnection connection,
            Statement statement)
        {
            var resultBuilder = new ResultCursorBuilder(
                NewSummaryCollector(statement, connection.Server), connection.ReceiveOneAsync);
            await connection.EnqueueAsync(new RunWithMetadataMessage(statement), resultBuilder, PullAll)
                .ConfigureAwait(false);
=======
        public IStatementResult RunInExplicitTransaction(IConnection connection, Statement statement)
        {
            var resultBuilder = new ResultBuilder(
                NewSummaryCollector(statement, connection.Server), connection.ReceiveOne);
            connection.Enqueue(new RunWithMetadataMessage(statement, connection.GetEnforcedAccessMode()), resultBuilder, PullAll);
            connection.Send();
            return resultBuilder.PreBuild();
        }

        public async Task<IStatementResultCursor> RunInExplicitTransactionAsync(IConnection connection, Statement statement)
        {
            var resultBuilder = new ResultCursorBuilder(
                NewSummaryCollector(statement, connection.Server), connection.ReceiveOneAsync);
            connection.Enqueue(new RunWithMetadataMessage(statement, connection.GetEnforcedAccessMode()), resultBuilder, PullAll);
>>>>>>> e6f6fdc5
            await connection.SendAsync().ConfigureAwait(false);

            return resultBuilder.PreBuild();
        }

        public async Task<Bookmark> CommitTransactionAsync(IConnection connection)
        {
            var bookmarkCollector = new BookmarkCollector();
            await connection.EnqueueAsync(CommitMessage.Commit, bookmarkCollector).ConfigureAwait(false);
            await connection.SyncAsync().ConfigureAwait(false);
            return bookmarkCollector.Bookmark;
        }

        public async Task RollbackTransactionAsync(IConnection connection)
        {
            await connection.EnqueueAsync(RollbackMessage.Rollback, null).ConfigureAwait(false);
            await connection.SyncAsync().ConfigureAwait(false);
        }

        public Task ResetAsync(IConnection connection)
        {
            return connection.EnqueueAsync(ResetMessage.Reset, null);
        }

        public async Task LogoutAsync(IConnection connection)
        {
            await connection.EnqueueAsync(GoodbyeMessage.Goodbye, null);
            await connection.SendAsync();
        }

        private SummaryCollector NewSummaryCollector(Statement statement, IServerInfo serverInfo)
        {
            return new SummaryCollectorV3(statement, serverInfo);
        }
    }
}<|MERGE_RESOLUTION|>--- conflicted
+++ resolved
@@ -53,85 +53,35 @@
             connection.UpdateId(collector.ConnectionId);
         }
 
-<<<<<<< HEAD
         public async Task<IStatementResultCursor> RunInAutoCommitTransactionAsync(IConnection connection,
             Statement statement,
-=======
-        public IStatementResult RunInAutoCommitTransaction(IConnection connection, Statement statement,
-            IResultResourceHandler resultResourceHandler, Bookmark bookmark, TransactionConfig txConfig)
-        {
-            var resultBuilder = new ResultBuilder(NewSummaryCollector(statement, connection.Server),
-                connection.ReceiveOne, resultResourceHandler);
-            connection.Enqueue(new RunWithMetadataMessage(statement, bookmark, txConfig, connection.GetEnforcedAccessMode()), resultBuilder, PullAll);
-            connection.Send();
-            return resultBuilder.PreBuild();
-        }
-
-        public async Task<IStatementResultCursor> RunInAutoCommitTransactionAsync(IConnection connection, Statement statement,
->>>>>>> e6f6fdc5
             IResultResourceHandler resultResourceHandler, Bookmark bookmark, TransactionConfig txConfig)
         {
             var resultBuilder = new ResultCursorBuilder(NewSummaryCollector(statement, connection.Server),
                 connection.ReceiveOneAsync, resultResourceHandler);
-<<<<<<< HEAD
             await connection
-                .EnqueueAsync(new RunWithMetadataMessage(statement, bookmark, txConfig), resultBuilder, PullAll)
+                .EnqueueAsync(new RunWithMetadataMessage(statement, bookmark, txConfig, connection.GetEnforcedAccessMode()), resultBuilder, PullAll)
                 .ConfigureAwait(false);
             await connection.SendAsync().ConfigureAwait(false);
             return resultBuilder.PreBuild();
-=======
-            connection.Enqueue(new RunWithMetadataMessage(statement, bookmark, txConfig, connection.GetEnforcedAccessMode()), resultBuilder, PullAll);
-            await connection.SendAsync().ConfigureAwait(false);
-            return await resultBuilder.PreBuildAsync().ConfigureAwait(false);
-        }
-
-        public void BeginTransaction(IConnection connection, Bookmark bookmark, TransactionConfig txConfig)
-        {
-            connection.Enqueue(new BeginMessage(bookmark, txConfig, connection.GetEnforcedAccessMode()), null);
-            if (bookmark != null && !bookmark.IsEmpty())
-            {
-                connection.Sync();
-            }
->>>>>>> e6f6fdc5
         }
 
         public async Task BeginTransactionAsync(IConnection connection, Bookmark bookmark, TransactionConfig txConfig)
         {
-<<<<<<< HEAD
-            await connection.EnqueueAsync(new BeginMessage(bookmark, txConfig), null).ConfigureAwait(false);
-=======
-            connection.Enqueue(new BeginMessage(bookmark, txConfig, connection.GetEnforcedAccessMode()), null);
->>>>>>> e6f6fdc5
+            await connection.EnqueueAsync(new BeginMessage(bookmark, txConfig, connection.GetEnforcedAccessMode()), null).ConfigureAwait(false);
             if (bookmark != null && !bookmark.IsEmpty())
             {
                 await connection.SyncAsync().ConfigureAwait(false);
             }
         }
 
-<<<<<<< HEAD
         public async Task<IStatementResultCursor> RunInExplicitTransactionAsync(IConnection connection,
             Statement statement)
         {
             var resultBuilder = new ResultCursorBuilder(
                 NewSummaryCollector(statement, connection.Server), connection.ReceiveOneAsync);
-            await connection.EnqueueAsync(new RunWithMetadataMessage(statement), resultBuilder, PullAll)
+            await connection.EnqueueAsync(new RunWithMetadataMessage(statement, connection.GetEnforcedAccessMode()), resultBuilder, PullAll)
                 .ConfigureAwait(false);
-=======
-        public IStatementResult RunInExplicitTransaction(IConnection connection, Statement statement)
-        {
-            var resultBuilder = new ResultBuilder(
-                NewSummaryCollector(statement, connection.Server), connection.ReceiveOne);
-            connection.Enqueue(new RunWithMetadataMessage(statement, connection.GetEnforcedAccessMode()), resultBuilder, PullAll);
-            connection.Send();
-            return resultBuilder.PreBuild();
-        }
-
-        public async Task<IStatementResultCursor> RunInExplicitTransactionAsync(IConnection connection, Statement statement)
-        {
-            var resultBuilder = new ResultCursorBuilder(
-                NewSummaryCollector(statement, connection.Server), connection.ReceiveOneAsync);
-            connection.Enqueue(new RunWithMetadataMessage(statement, connection.GetEnforcedAccessMode()), resultBuilder, PullAll);
->>>>>>> e6f6fdc5
             await connection.SendAsync().ConfigureAwait(false);
 
             return resultBuilder.PreBuild();
