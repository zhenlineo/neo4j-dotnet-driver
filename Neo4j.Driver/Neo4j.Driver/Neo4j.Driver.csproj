--- conflicted
+++ resolved
@@ -24,25 +24,12 @@
     <GenerateAssemblyFileVersionAttribute>false</GenerateAssemblyFileVersionAttribute>
     <Version>0.0.0</Version>
   </PropertyGroup>
-<<<<<<< HEAD
-  <ItemGroup>
+
+  <ItemGroup Condition="'$(TargetFramework)' == 'netstandard1.3'">
+    <PackageReference Include="System.Runtime.Serialization.Primitives" Version="4.3.0" />
     <PackageReference Include="System.Net.NameResolution" Version="4.3.0" />
     <PackageReference Include="System.Net.Security" Version="4.3.1" />
     <PackageReference Include="System.Net.Sockets" Version="4.3.0" />
   </ItemGroup>
 
-  <ItemGroup Condition="'$(TargetFramework)' == 'netstandard1.3'">
-    <PackageReference Include="System.Runtime.Serialization.Primitives" Version="4.3.0" />
-  </ItemGroup>
-
-=======
-  
-  <ItemGroup Condition="'$(TargetFramework)' == 'netstandard1.3'">
-    <PackageReference Include="System.Runtime.Serialization.Primitives" Version="4.1.1" />
-    <PackageReference Include="System.Net.NameResolution" Version="4.0.0" />
-    <PackageReference Include="System.Net.Security" Version="4.0.0" />
-    <PackageReference Include="System.Net.Sockets" Version="4.1.0" />
-  </ItemGroup>
-
->>>>>>> 1619c62a
 </Project>