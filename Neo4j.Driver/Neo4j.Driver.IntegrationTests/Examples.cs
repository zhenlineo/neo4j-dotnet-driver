﻿// Copyright (c) 2002-2017 "Neo Technology,"
// Network Engine for Objects in Lund AB [http://neotechnology.com]
// 
// This file is part of Neo4j.
// 
// Licensed under the Apache License, Version 2.0 (the "License");
// you may not use this file except in compliance with the License.
// You may obtain a copy of the License at
// 
//     http://www.apache.org/licenses/LICENSE-2.0
// 
// Unless required by applicable law or agreed to in writing, software
// distributed under the License is distributed on an "AS IS" BASIS,
// WITHOUT WARRANTIES OR CONDITIONS OF ANY KIND, either express or implied.
// See the License for the specific language governing permissions and
// limitations under the License.
using System;
using System.Collections.Generic;
using System.Linq;
using FluentAssertions;
//tag::minimal-example-import[]
using Neo4j.Driver.V1;
//end::minimal-example-import[]
using Neo4j.Driver.IntegrationTests;
using Xunit;
using Xunit.Abstractions;

namespace Neo4j.Driver.Examples
{
    [Collection(IntegrationCollection.CollectionName)]
    public class Examples
    {
        private ITestOutputHelper Output { get; }
        private readonly IDriver _driver;

        public Examples(ITestOutputHelper output, IntegrationTestFixture fixture)
        {
            Output = output;
            _driver = fixture.Driver;
            ClearDatabase();
        }

        [Fact]
        public void MinimalExample()
        {
            //tag::minimal-example[]
            using (var driver = GraphDatabase.Driver("bolt://localhost:7687", AuthTokens.Basic("neo4j", "neo4j")))
            using (var session = driver.Session())
            {
                session.Run("CREATE (a:Person {name: {name}, title: {title}})",
                            new Dictionary<string, object> { {"name", "Arthur"}, {"title", "King"} });

                var result = session.Run("MATCH (a:Person) WHERE a.name = {name} " +
                                         "RETURN a.name AS name, a.title AS title",
                                         new Dictionary<string, object> { {"name", "Arthur"} });

                foreach (var record in result)
                {
                    Output.WriteLine($"{record["title"].As<string>()} {record["name"].As<string>()}");
                }
            }
            //end::minimal-example[]
        }

        [Fact]
        public void ConstructDriver()
        {
            //tag::construct-driver[]
            var driver = GraphDatabase.Driver("bolt://localhost:7687", AuthTokens.Basic("neo4j", "neo4j"));
            //end::construct-driver[]
            driver.Dispose();
        }

        [Fact]
        public void Configuration()
        {
            //tag::configuration[]
            var driver = GraphDatabase.Driver("bolt://localhost:7687", AuthTokens.Basic("neo4j", "neo4j"),
                Config.Builder.WithMaxIdleSessionPoolSize(10).ToConfig());
            //end::configuration[]
            driver.Dispose();
        }

        [Fact]
        public void Statement()
        {
            using (var session = _driver.Session())
            {
                //tag::statement[]
                var result = session.Run("CREATE (person:Person {name: {name}})",
                    new Dictionary<string, object> {{"name", "Arthur"}});
                //end::statement[]
                result.Consume();
            }
        }

        [Fact]
        public void StatementWithoutParams()
        {
            using (var session = _driver.Session())
            {
                //tag::statement-without-parameters[]
                var result = session.Run("CREATE (p:Person {name: 'Arthur'})");
                //end::statement-without-parameters[]
                result.Consume();
            }
        }

        [Fact]
        public void ResultTraversal()
        {
            using (var session = _driver.Session())
            {
                session.Run("CREATE (weapon:Weapon {name: {name}})",
                    new Dictionary<string, object> {{"name", "Sword in the stone"}});

                //tag::result-traversal[]
                var searchTerm = "Sword";
                var result = session.Run("MATCH (weapon:Weapon) WHERE weapon.name CONTAINS {term} " +
                                         "RETURN weapon.name",
                    new Dictionary<string, object> {{"term", searchTerm}});

                Output.WriteLine($"List of weapons called {searchTerm}:");
                foreach (var record in result)
                {
                    Output.WriteLine(record["weapon.name"].As<string>());
                }
                //end::result-traversal[]
            }
        }

        [Fact]
        public void AccessRecord()
        {
            using (var session = _driver.Session())
            {
                session.Run("CREATE (weapon:Weapon {name: {name}, owner: {owner}, material: {material}, size: {size}})",
                    new Dictionary<string, object>
                    {
                        {"name", "Sword in the stone"},
                        {"owner", "Arthur"},
                        {"material", "Stone"},
                        {"size", "Huge"}
                    });

                session.Run("CREATE (weapon:Weapon {name: {name}, owner: {owner}, material: {material}, size: {size}})",
                    new Dictionary<string, object>
                    {
                        {"name", "Excalibur"},
                        {"owner", "Arthur"},
                        {"material", "Iron"},
                        {"size", "Enormous"}
                    });

                //tag::access-record[]
                var searchTerm = "Arthur";
                var result = session.Run("MATCH (weapon:Weapon) WHERE weapon.owner CONTAINS {term} " +
                                         "RETURN weapon.name, weapon.material, weapon.size",
                    new Dictionary<string, object> {{"term", searchTerm}});

                Output.WriteLine($"List of weapons owned by {searchTerm}:");
                foreach (var record in result)
                {
                    var list = record.Keys.Select(key => $"{key}: {record[key]}").ToList();
                    Output.WriteLine(string.Join(", ", list));
                }
                //end::access-record[]
            }
        }

        [Fact]
        public void RetainResultQuery()
        {
            using (var session = _driver.Session())
            {
                session.Run("CREATE (knight:Person:Knight {name: {name}, castle: {castle}})",
                    new Dictionary<string, object> {{"name", "Lancelot"}, {"castle", "Camelot"}});
            }

            using (var session = _driver.Session())
            {

                //tag::retain-result[]
                var result = session.Run("MATCH (knight:Person:Knight) WHERE knight.castle = {castle} " +
                                         "RETURN knight.name AS name",
                    new Dictionary<string, object> {{"castle", "Camelot"}});

                var records = result.ToList();

                foreach (var record in records)
                {
                    Output.WriteLine($"{record["name"].As<string>()} is a knight of Camelot");
                }
                //end::retain-result[]
            }
        }

        [Fact]
        public void NestedStatements()
        {
            using (var session = _driver.Session())
            {
                session.Run("CREATE (knight:Person:Knight {name: {name}, castle: {castle}})",
                    new Dictionary<string, object> {{"name", "Lancelot"}, {"castle", "Camelot"}});

                session.Run("CREATE (knight:Person {name: {name}, title: {title}})",
                    new Dictionary<string, object> {{"name", "Arthur"}, {"title", "King"}});

                //tag::nested-statements[]
                var result = session.Run("MATCH (knight:Person:Knight) WHERE knight.castle = {castle} " +
                                         "RETURN id(knight) AS knight_id",
                    new Dictionary<string, object> {{"castle", "Camelot"}});

                foreach (var record in result)
                {
                    session.Run("MATCH (knight) WHERE id(knight) = {id} " +
                                "MATCH (king:Person) WHERE king.name = {king} " +
                                "CREATE (knight)-[:DEFENDS]->(king)",
                        new Dictionary<string, object> {{"id", record["knight_id"]}, {"king", "Arthur"}});
                }
                //end::nested-statements[]
            }
        }

        [Fact]
        public void HandleCypherError()
        {
            using (var session = _driver.Session())
            {
                var ex = Record.Exception(() =>
                {
                    //tag::handle-cypher-error[]
                    try
                    {
                        session.Run("This will cause a syntax error").Consume();
                    }
                    catch (ClientException)
                    {
                        throw new InvalidOperationException("Something really bad has happened!");
                    }
                    //end::handle-cypher-error[]
                });
                ex.Should().BeOfType<InvalidOperationException>();
            }
        }

        [Fact]
        public void TransactionCommit()
        {
            using (var session = _driver.Session())
            {
                //tag::transaction-commit[]
                using (var tx = session.BeginTransaction())
                {
                    tx.Run("CREATE (:Person {name: {name}})",
                        new Dictionary<string, object> {{"name", "Guinevere"}});
                    tx.Success();
                }
                //end::transaction-commit[]
            }
        }

        [Fact]
        public void TransactionRollback()
        {
            using (var session = _driver.Session())
            {
<<<<<<< HEAD
                //tag::transaction-rollback[]
                using (var tx = session.BeginTransaction())
                {
                    tx.Run("CREATE (:Person {name: {name}})",
                        new Dictionary<string, object> {{"name", "Merlin"}});
                    // optional to explicitly call tx.Failure();
                }
                //end::transaction-rollback[]
=======
                tx.Run("CREATE (:Person {name: {name}})",
                        new Dictionary<string, object> { {"name", "Merlin"} });
                tx.Failure(); // This step is optional. If not called,  tx.Failure() is implicit.
>>>>>>> 3a46920b
            }
        }

        [Fact]
        public void ResultSummaryQueryProfile()
        {
            using (var session = _driver.Session())
            {
                //tag::result-summary-query-profile[]
                var result = session.Run("PROFILE MATCH (p:Person {name: {name}}) RETURN id(p)",
                    new Dictionary<string, object> {{"name", "Arthur"}});

                IResultSummary summary = result.Consume();

                Output.WriteLine(summary.StatementType.ToString());
                Output.WriteLine(summary.Profile.ToString());
                //end::result-summary-query-profile[]
            }
        }

        [Fact]
        public void ResultSummaryNotifications()
        {
            using (var session = _driver.Session())
            {
                //tag::result-summary-notifications[]
                var summary = session.Run("EXPLAIN MATCH (king), (queen) RETURN king, queen").Consume();

                foreach (var notification in summary.Notifications)
                {
                    Output.WriteLine(notification.ToString());
                }
                //end::result-summary-notifications[]
            }
        }

        [Fact(Skip = "Requires server certificate to be installed on host system.")]
        public void TlsRequireEncryption()
        {
            //tag::tls-require-encryption[]
            var driver = GraphDatabase.Driver("bolt://localhost:7687", AuthTokens.Basic("neo4j", "neo4j"),
                Config.Builder.WithEncryptionLevel(EncryptionLevel.Encrypted).ToConfig());
            //end::tls-require-encryption[]
            driver.Dispose();
        }

        [Fact(Skip = "Requires server certificate to be installed on host system.")]
        public void TlsSigned()
        {
            //tag::tls-signed[]
            var driver = GraphDatabase.Driver("bolt://localhost", AuthTokens.Basic("neo4j", "neo4j"),
                Config.Builder.WithEncryptionLevel(EncryptionLevel.Encrypted)
                    .WithTrustStrategy(TrustStrategy.TrustSystemCaSignedCertificates).ToConfig());
            //end::tls-signed[]
            driver.Dispose();
        }

        [Fact(Skip = "Requires server certificate to be installed on host system.")]
        public void ConnectWithAuthDisabled()
        {
            //tag::connect-with-auth-disabled[]
            var driver = GraphDatabase.Driver("bolt://localhost:7687",
                Config.Builder.WithEncryptionLevel(EncryptionLevel.Encrypted).ToConfig());
            //end::connect-with-auth-disabled[]
            driver.Dispose();
        }

        private void ClearDatabase()
        {
            using (var session = _driver.Session())
            {
                var result = session.Run("MATCH (n) DETACH DELETE n RETURN count(*)");
                result.ToList();
            }
        }

        //tag::tls-trust-on-first-use[]
        // Not supported in this driver
        //end::tls-trust-on-first-use[]
    }

    // TODO Remove it after we figure out a way to solve the naming problem
    internal static class ValueExtensions
    {
        public static T As<T>(this object value)
        {
            return V1.ValueExtensions.As<T>(value);
        }
    }
}<|MERGE_RESOLUTION|>--- conflicted
+++ resolved
@@ -265,20 +265,14 @@
         {
             using (var session = _driver.Session())
             {
-<<<<<<< HEAD
                 //tag::transaction-rollback[]
                 using (var tx = session.BeginTransaction())
                 {
                     tx.Run("CREATE (:Person {name: {name}})",
                         new Dictionary<string, object> {{"name", "Merlin"}});
-                    // optional to explicitly call tx.Failure();
+                    tx.Failure(); // This step is optional. If not called,  tx.Failure() is implicit.
                 }
                 //end::transaction-rollback[]
-=======
-                tx.Run("CREATE (:Person {name: {name}})",
-                        new Dictionary<string, object> { {"name", "Merlin"} });
-                tx.Failure(); // This step is optional. If not called,  tx.Failure() is implicit.
->>>>>>> 3a46920b
             }
         }
 
